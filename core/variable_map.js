/**
 * @license
 * Copyright 2017 Google LLC
 * SPDX-License-Identifier: Apache-2.0
 */

/**
 * @fileoverview Object representing a map of variables and their types.
 * @author marisaleung@google.com (Marisa Leung)
 */
'use strict';

goog.module('Blockly.VariableMap');
goog.module.declareLegacyNamespace();

/* eslint-disable-next-line no-unused-vars */
const Block = goog.requireType('Blockly.Block');
const Events = goog.require('Blockly.Events');
const Msg = goog.require('Blockly.Msg');
const Names = goog.require('Blockly.Names');
const VariableModel = goog.require('Blockly.VariableModel');
/* eslint-disable-next-line no-unused-vars */
const Workspace = goog.requireType('Blockly.Workspace');
const dialog = goog.require('Blockly.dialog');
const idGenerator = goog.require('Blockly.utils.idGenerator');
const object = goog.require('Blockly.utils.object');
/** @suppress {extraRequire} */
goog.require('Blockly.Events.VarDelete');
/** @suppress {extraRequire} */
goog.require('Blockly.Events.VarRename');


/**
 * Class for a variable map.  This contains a dictionary data structure with
 * variable types as keys and lists of variables as values.  The list of
 * variables are the type indicated by the key.
 * @param {!Workspace} workspace The workspace this map belongs to.
 * @constructor
 */
const VariableMap = function(workspace) {
  /**
   * A map from variable type to list of variable names.  The lists contain all
   * of the named variables in the workspace, including variables
   * that are not currently in use.
   * @type {!Object<string, !Array<VariableModel>>}
   * @private
   */
  this.variableMap_ = Object.create(null);

  /**
   * The workspace this map belongs to.
   * @type {!Workspace}
   */
  this.workspace = workspace;
};

/**
 * Clear the variable map.
 */
VariableMap.prototype.clear = function() {
  this.variableMap_ = Object.create(null);
};

/* Begin functions for renaming variables. */

/**
 * Rename the given variable by updating its name in the variable map.
 * @param {!VariableModel} variable Variable to rename.
 * @param {string} newName New variable name.
 * @package
 */
VariableMap.prototype.renameVariable = function(variable, newName) {
  const type = variable.type;
  const conflictVar = this.getVariable(newName, type);
  const blocks = this.workspace.getAllBlocks(false);
  Events.setGroup(true);
  try {
    // The IDs may match if the rename is a simple case change (name1 -> Name1).
    if (!conflictVar || conflictVar.getId() == variable.getId()) {
      this.renameVariableAndUses_(variable, newName, blocks);
    } else {
      this.renameVariableWithConflict_(variable, newName, conflictVar, blocks);
    }
  } finally {
    Events.setGroup(false);
  }
};

/**
 * Rename a variable by updating its name in the variable map. Identify the
 * variable to rename with the given ID.
 * @param {string} id ID of the variable to rename.
 * @param {string} newName New variable name.
 */
VariableMap.prototype.renameVariableById = function(id, newName) {
  const variable = this.getVariableById(id);
  if (!variable) {
    throw Error('Tried to rename a variable that didn\'t exist. ID: ' + id);
  }

  this.renameVariable(variable, newName);
};

/**
 * Update the name of the given variable and refresh all references to it.
 * The new name must not conflict with any existing variable names.
 * @param {!VariableModel} variable Variable to rename.
 * @param {string} newName New variable name.
 * @param {!Array<!Block>} blocks The list of all blocks in the
 *     workspace.
 * @private
 */
VariableMap.prototype.renameVariableAndUses_ = function(
    variable, newName, blocks) {
  Events.fire(new (Events.get(Events.VAR_RENAME))(variable, newName));
  variable.name = newName;
  for (let i = 0; i < blocks.length; i++) {
    blocks[i].updateVarName(variable);
  }
};

/**
 * Update the name of the given variable to the same name as an existing
 * variable.  The two variables are coalesced into a single variable with the ID
 * of the existing variable that was already using newName.
 * Refresh all references to the variable.
 * @param {!VariableModel} variable Variable to rename.
 * @param {string} newName New variable name.
 * @param {!VariableModel} conflictVar The variable that was already
 *     using newName.
 * @param {!Array<!Block>} blocks The list of all blocks in the
 *     workspace.
 * @private
 */
VariableMap.prototype.renameVariableWithConflict_ = function(
    variable, newName, conflictVar, blocks) {
  const type = variable.type;
  const oldCase = conflictVar.name;

  if (newName != oldCase) {
    // Simple rename to change the case and update references.
    this.renameVariableAndUses_(conflictVar, newName, blocks);
  }

  // These blocks now refer to a different variable.
  // These will fire change events.
  for (let i = 0; i < blocks.length; i++) {
    blocks[i].renameVarById(variable.getId(), conflictVar.getId());
  }

  // Finally delete the original variable, which is now unreferenced.
  Events.fire(new (Events.get(Events.VAR_DELETE))(variable));
  // And remove it from the list.
<<<<<<< HEAD
  const variableList = this.getVariablesOfType(type);
  const variableIndex = variableList.indexOf(variable);
  this.variableMap_[type].splice(variableIndex, 1);
=======
  Blockly.utils.arrayRemove(this.variableMap_[type], variable);
>>>>>>> c3cfd4d8
};

/* End functions for renaming variables. */

/**
 * Create a variable with a given name, optional type, and optional ID.
 * @param {string} name The name of the variable. This must be unique across
 *     variables and procedures.
 * @param {?string=} opt_type The type of the variable like 'int' or 'string'.
 *     Does not need to be unique. Field_variable can filter variables based on
 *     their type. This will default to '' which is a specific type.
 * @param {?string=} opt_id The unique ID of the variable. This will default to
 *     a UUID.
 * @return {!VariableModel} The newly created variable.
 */
VariableMap.prototype.createVariable = function(name, opt_type, opt_id) {
  let variable = this.getVariable(name, opt_type);
  if (variable) {
    if (opt_id && variable.getId() != opt_id) {
      throw Error(
          'Variable "' + name + '" is already in use and its id is "' +
          variable.getId() + '" which conflicts with the passed in ' +
          'id, "' + opt_id + '".');
    }
    // The variable already exists and has the same ID.
    return variable;
  }
  if (opt_id && this.getVariableById(opt_id)) {
    throw Error('Variable id, "' + opt_id + '", is already in use.');
  }
  const id = opt_id || idGenerator.genUid();
  const type = opt_type || '';
  variable = new VariableModel(this.workspace, name, type, id);

  const variables = this.variableMap_[type] || [];
  variables.push(variable);
  // Delete the list of variables of this type, and re-add it so that
  // the most recent addition is at the end.
  // This is used so the toolbox's set block is set to the most recent variable.
  delete this.variableMap_[type];
  this.variableMap_[type] = variables;

  return variable;
};

/* Begin functions for variable deletion. */

/**
 * Delete a variable.
 * @param {!VariableModel} variable Variable to delete.
 */
<<<<<<< HEAD
VariableMap.prototype.deleteVariable = function(variable) {
  const variableList = this.variableMap_[variable.type];
  for (let i = 0, tempVar; (tempVar = variableList[i]); i++) {
    if (tempVar.getId() == variable.getId()) {
=======
Blockly.VariableMap.prototype.deleteVariable = function(variable) {
  var variableId = variable.getId();
  var variableList = this.variableMap_[variable.type];
  for (var i = 0, tempVar; (tempVar = variableList[i]); i++) {
    if (tempVar.getId() == variableId) {
>>>>>>> c3cfd4d8
      variableList.splice(i, 1);
      Events.fire(new (Events.get(Events.VAR_DELETE))(variable));
      return;
    }
  }
};

/**
 * Delete a variables by the passed in ID and all of its uses from this
 * workspace. May prompt the user for confirmation.
 * @param {string} id ID of variable to delete.
 */
VariableMap.prototype.deleteVariableById = function(id) {
  const variable = this.getVariableById(id);
  if (variable) {
    // Check whether this variable is a function parameter before deleting.
    const variableName = variable.name;
    const uses = this.getVariableUsesById(id);
    for (let i = 0, block; (block = uses[i]); i++) {
      if (block.type == 'procedures_defnoreturn' ||
          block.type == 'procedures_defreturn') {
        const procedureName = block.getFieldValue('NAME');
        const deleteText = Msg['CANNOT_DELETE_VARIABLE_PROCEDURE']
                               .replace('%1', variableName)
                               .replace('%2', procedureName);
        dialog.alert(deleteText);
        return;
      }
    }

    const map = this;
    if (uses.length > 1) {
      // Confirm before deleting multiple blocks.
      const confirmText = Msg['DELETE_VARIABLE_CONFIRMATION']
                              .replace('%1', String(uses.length))
                              .replace('%2', variableName);
      dialog.confirm(confirmText, function(ok) {
        if (ok && variable) {
          map.deleteVariableInternal(variable, uses);
        }
      });
    } else {
      // No confirmation necessary for a single block.
      map.deleteVariableInternal(variable, uses);
    }
  } else {
    console.warn('Can\'t delete non-existent variable: ' + id);
  }
};

/**
 * Deletes a variable and all of its uses from this workspace without asking the
 * user for confirmation.
 * @param {!VariableModel} variable Variable to delete.
 * @param {!Array<!Block>} uses An array of uses of the variable.
 * @package
 */
VariableMap.prototype.deleteVariableInternal = function(variable, uses) {
  const existingGroup = Events.getGroup();
  if (!existingGroup) {
    Events.setGroup(true);
  }
  try {
    for (let i = 0; i < uses.length; i++) {
      uses[i].dispose(true);
    }
    this.deleteVariable(variable);
  } finally {
    if (!existingGroup) {
      Events.setGroup(false);
    }
  }
};

/* End functions for variable deletion. */

/**
 * Find the variable by the given name and type and return it.  Return null if
 *     it is not found.
 * @param {string} name The name to check for.
 * @param {?string=} opt_type The type of the variable.  If not provided it
 *     defaults to the empty string, which is a specific type.
 * @return {?VariableModel} The variable with the given name, or null if
 *     it was not found.
 */
VariableMap.prototype.getVariable = function(name, opt_type) {
  const type = opt_type || '';
  const list = this.variableMap_[type];
  if (list) {
    for (let j = 0, variable; (variable = list[j]); j++) {
      if (Names.equals(variable.name, name)) {
        return variable;
      }
    }
  }
  return null;
};

/**
 * Find the variable by the given ID and return it.  Return null if not found.
 * @param {string} id The ID to check for.
 * @return {?VariableModel} The variable with the given ID.
 */
VariableMap.prototype.getVariableById = function(id) {
  const keys = Object.keys(this.variableMap_);
  for (let i = 0; i < keys.length; i++) {
    const key = keys[i];
    for (let j = 0, variable; (variable = this.variableMap_[key][j]); j++) {
      if (variable.getId() == id) {
        return variable;
      }
    }
  }
  return null;
};

/**
 * Get a list containing all of the variables of a specified type. If type is
 *     null, return list of variables with empty string type.
 * @param {?string} type Type of the variables to find.
 * @return {!Array<!VariableModel>} The sought after variables of the
 *     passed in type. An empty array if none are found.
 */
VariableMap.prototype.getVariablesOfType = function(type) {
  type = type || '';
  const variable_list = this.variableMap_[type];
  if (variable_list) {
    return variable_list.slice();
  }
  return [];
};

/**
 * Return all variable and potential variable types.  This list always contains
 * the empty string.
 * @param {?Workspace} ws The workspace used to look for potential
 * variables. This can be different than the workspace stored on this object
 * if the passed in ws is a flyout workspace.
 * @return {!Array<string>} List of variable types.
 * @package
 */
VariableMap.prototype.getVariableTypes = function(ws) {
  const variableMap = {};
  object.mixin(variableMap, this.variableMap_);
  if (ws && ws.getPotentialVariableMap()) {
    object.mixin(variableMap, ws.getPotentialVariableMap().variableMap_);
  }
  const types = Object.keys(variableMap);
  let hasEmpty = false;
  for (let i = 0; i < types.length; i++) {
    if (types[i] == '') {
      hasEmpty = true;
    }
  }
  if (!hasEmpty) {
    types.push('');
  }
  return types;
};

/**
 * Return all variables of all types.
 * @return {!Array<!VariableModel>} List of variable models.
 */
VariableMap.prototype.getAllVariables = function() {
  let all_variables = [];
  for (const key in this.variableMap_) {
    all_variables = all_variables.concat(this.variableMap_[key]);
  }
  return all_variables;
};

/**
 * Returns all of the variable names of all types.
 * @return {!Array<string>} All of the variable names of all types.
 */
VariableMap.prototype.getAllVariableNames = function() {
  const allNames = [];
  for (const key in this.variableMap_) {
    const variables = this.variableMap_[key];
    for (let i = 0, variable; (variable = variables[i]); i++) {
      allNames.push(variable.name);
    }
  }
  return allNames;
};

/**
 * Find all the uses of a named variable.
 * @param {string} id ID of the variable to find.
 * @return {!Array<!Block>} Array of block usages.
 */
VariableMap.prototype.getVariableUsesById = function(id) {
  const uses = [];
  const blocks = this.workspace.getAllBlocks(false);
  // Iterate through every block and check the name.
  for (let i = 0; i < blocks.length; i++) {
    const blockVariables = blocks[i].getVarModels();
    if (blockVariables) {
      for (let j = 0; j < blockVariables.length; j++) {
        if (blockVariables[j].getId() == id) {
          uses.push(blocks[i]);
        }
      }
    }
  }
  return uses;
};

exports = VariableMap;<|MERGE_RESOLUTION|>--- conflicted
+++ resolved
@@ -24,6 +24,7 @@
 const dialog = goog.require('Blockly.dialog');
 const idGenerator = goog.require('Blockly.utils.idGenerator');
 const object = goog.require('Blockly.utils.object');
+const utils = goog.require('Blockly.utils');
 /** @suppress {extraRequire} */
 goog.require('Blockly.Events.VarDelete');
 /** @suppress {extraRequire} */
@@ -151,13 +152,7 @@
   // Finally delete the original variable, which is now unreferenced.
   Events.fire(new (Events.get(Events.VAR_DELETE))(variable));
   // And remove it from the list.
-<<<<<<< HEAD
-  const variableList = this.getVariablesOfType(type);
-  const variableIndex = variableList.indexOf(variable);
-  this.variableMap_[type].splice(variableIndex, 1);
-=======
-  Blockly.utils.arrayRemove(this.variableMap_[type], variable);
->>>>>>> c3cfd4d8
+  Blockly.utils.arrayRemove(this.getVariablesOfType(type), variable);
 };
 
 /* End functions for renaming variables. */
@@ -209,18 +204,12 @@
  * Delete a variable.
  * @param {!VariableModel} variable Variable to delete.
  */
-<<<<<<< HEAD
 VariableMap.prototype.deleteVariable = function(variable) {
+  const variableId = variable.getId();
   const variableList = this.variableMap_[variable.type];
-  for (let i = 0, tempVar; (tempVar = variableList[i]); i++) {
-    if (tempVar.getId() == variable.getId()) {
-=======
-Blockly.VariableMap.prototype.deleteVariable = function(variable) {
-  var variableId = variable.getId();
-  var variableList = this.variableMap_[variable.type];
-  for (var i = 0, tempVar; (tempVar = variableList[i]); i++) {
+  for (let i = 0; i < variableList.length; i++) {
+    const tempVar = variableList[i];
     if (tempVar.getId() == variableId) {
->>>>>>> c3cfd4d8
       variableList.splice(i, 1);
       Events.fire(new (Events.get(Events.VAR_DELETE))(variable));
       return;
