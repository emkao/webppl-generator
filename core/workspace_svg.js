/**
 * @license
 * Visual Blocks Editor
 *
 * Copyright 2014 Google Inc.
 * https://developers.google.com/blockly/
 *
 * Licensed under the Apache License, Version 2.0 (the "License");
 * you may not use this file except in compliance with the License.
 * You may obtain a copy of the License at
 *
 *   http://www.apache.org/licenses/LICENSE-2.0
 *
 * Unless required by applicable law or agreed to in writing, software
 * distributed under the License is distributed on an "AS IS" BASIS,
 * WITHOUT WARRANTIES OR CONDITIONS OF ANY KIND, either express or implied.
 * See the License for the specific language governing permissions and
 * limitations under the License.
 */

/**
 * @fileoverview Object representing a workspace rendered as SVG.
 * @author fraser@google.com (Neil Fraser)
 */
'use strict';

goog.provide('Blockly.WorkspaceSvg');

// TODO(scr): Fix circular dependencies
//goog.require('Blockly.BlockSvg');
goog.require('Blockly.ConnectionDB');
goog.require('Blockly.Options');
goog.require('Blockly.ScrollbarPair');
goog.require('Blockly.Trashcan');
goog.require('Blockly.Workspace');
goog.require('Blockly.Xml');
goog.require('Blockly.ZoomControls');

goog.require('goog.dom');
goog.require('goog.math.Coordinate');
goog.require('goog.userAgent');


/**
 * Class for a workspace.  This is an onscreen area with optional trashcan,
 * scrollbars, bubbles, and dragging.
 * @param {!Blockly.Options} options Dictionary of options.
 * @extends {Blockly.Workspace}
 * @constructor
 */
Blockly.WorkspaceSvg = function(options) {
  Blockly.WorkspaceSvg.superClass_.constructor.call(this, options);
  this.getMetrics = options.getMetrics;
  this.setMetrics = options.setMetrics;

  Blockly.ConnectionDB.init(this);

  /**
   * Database of pre-loaded sounds.
   * @private
   * @const
   */
  this.SOUNDS_ = Object.create(null);
};
goog.inherits(Blockly.WorkspaceSvg, Blockly.Workspace);

/**
 * Wrapper function called when a resize event occurs.
 * @type {Array.<!Array>} Data that can be passed to unbindEvent_
 */
Blockly.WorkspaceSvg.prototype.resizeHandlerWrapper_ = null;

/**
 * Svg workspaces are user-visible (as opposed to a headless workspace).
 * @type {boolean} True if visible.  False if headless.
 */
Blockly.WorkspaceSvg.prototype.rendered = true;

/**
 * Is this workspace the surface for a flyout?
 * @type {boolean}
 */
Blockly.WorkspaceSvg.prototype.isFlyout = false;

/**
 * Is this workspace currently being dragged around?
 * @type {boolean}
 */
Blockly.WorkspaceSvg.prototype.isScrolling = false;

/**
 * Current horizontal scrolling offset.
 * @type {number}
 */
Blockly.WorkspaceSvg.prototype.scrollX = 0;

/**
 * Current vertical scrolling offset.
 * @type {number}
 */
Blockly.WorkspaceSvg.prototype.scrollY = 0;

/**
 * Horizontal scroll value when scrolling started.
 * @type {number}
 */
Blockly.WorkspaceSvg.prototype.startScrollX = 0;

/**
 * Vertical scroll value when scrolling started.
 * @type {number}
 */
Blockly.WorkspaceSvg.prototype.startScrollY = 0;

/**
 * Distance from mouse to object being dragged.
 * @type {goog.math.Coordinate}
 * @private
 */
Blockly.WorkspaceSvg.prototype.dragDeltaXY_ = null;

/**
 * Current scale.
 * @type {number}
 */
Blockly.WorkspaceSvg.prototype.scale = 1;

/**
 * The workspace's trashcan (if any).
 * @type {Blockly.Trashcan}
 */
Blockly.WorkspaceSvg.prototype.trashcan = null;

/**
 * This workspace's scrollbars, if they exist.
 * @type {Blockly.ScrollbarPair}
 */
Blockly.WorkspaceSvg.prototype.scrollbar = null;

/**
 * Time that the last sound was played.
 * @type {Date}
 * @private
 */
Blockly.WorkspaceSvg.prototype.lastSound_ = null;

/**
 * Inverted screen CTM, for use in mouseToSvg.
 * @type {SVGMatrix}
 * @private
 */
Blockly.WorkspaceSvg.prototype.inverseScreenCTM_ = null;

/**
 * Getter for the inverted screen CTM.
 * @return {SVGMatrix} The matrix to use in mouseToSvg
 */
Blockly.WorkspaceSvg.prototype.getInverseScreenCTM = function() {
  return this.inverseScreenCTM_;
};

/**
 * Update the inverted screen CTM.
 */
Blockly.WorkspaceSvg.prototype.updateInverseScreenCTM = function() {
  this.inverseScreenCTM_ = this.getParentSvg().getScreenCTM().inverse();
};

/**
 * Save resize handler data so we can delete it later in dispose.
 * @param {!Array.<!Array>} handler Data that can be passed to unbindEvent_.
 */
Blockly.WorkspaceSvg.prototype.setResizeHandlerWrapper = function(handler) {
  this.resizeHandlerWrapper_ = handler;
};

/**
 * Create the workspace DOM elements.
 * @param {string=} opt_backgroundClass Either 'blocklyMainBackground' or
 *     'blocklyMutatorBackground'.
 * @return {!Element} The workspace's SVG group.
 */
Blockly.WorkspaceSvg.prototype.createDom = function(opt_backgroundClass) {
  /**
   * <g class="blocklyWorkspace">
   *   <rect class="blocklyMainBackground" height="100%" width="100%"></rect>
   *   [Trashcan and/or flyout may go here]
   *   <g class="blocklyBlockCanvas"></g>
   *   <g class="blocklyBubbleCanvas"></g>
   *   [Scrollbars may go here]
   * </g>
   * @type {SVGElement}
   */
  this.svgGroup_ = Blockly.createSvgElement('g',
      {'class': 'blocklyWorkspace'}, null);
  if (opt_backgroundClass) {
    /** @type {SVGElement} */
    this.svgBackground_ = Blockly.createSvgElement('rect',
        {'height': '100%', 'width': '100%', 'class': opt_backgroundClass},
        this.svgGroup_);
    if (opt_backgroundClass == 'blocklyMainBackground') {
      this.svgBackground_.style.fill =
          'url(#' + this.options.gridPattern.id + ')';
    }
  }
  /** @type {SVGElement} */
  this.svgBlockCanvas_ = Blockly.createSvgElement('g',
      {'class': 'blocklyBlockCanvas'}, this.svgGroup_, this);
  /** @type {SVGElement} */
  this.svgBubbleCanvas_ = Blockly.createSvgElement('g',
      {'class': 'blocklyBubbleCanvas'}, this.svgGroup_, this);
  var bottom = Blockly.Scrollbar.scrollbarThickness;
  if (this.options.hasTrashcan) {
    bottom = this.addTrashcan_(bottom);
  }
  if (this.options.zoomOptions && this.options.zoomOptions.controls) {
    bottom = this.addZoomControls_(bottom);
  }
  Blockly.bindEvent_(this.svgGroup_, 'mousedown', this, this.onMouseDown_);
  var thisWorkspace = this;
  Blockly.bindEvent_(this.svgGroup_, 'touchstart', null,
                     function(e) {Blockly.longStart_(e, thisWorkspace);});
  if (this.options.zoomOptions && this.options.zoomOptions.wheel) {
    // Mouse-wheel.
    Blockly.bindEvent_(this.svgGroup_, 'wheel', this, this.onMouseWheel_);
  }

  // Determine if there needs to be a category tree, or a simple list of
  // blocks.  This cannot be changed later, since the UI is very different.
  if (this.options.hasCategories) {
    this.toolbox_ = new Blockly.Toolbox(this);
  } else if (this.options.languageTree) {
    this.addFlyout_();
  }
  this.updateGridPattern_();
  this.recordDeleteAreas();
  return this.svgGroup_;
};

/**
 * Dispose of this workspace.
 * Unlink from all DOM elements to prevent memory leaks.
 */
Blockly.WorkspaceSvg.prototype.dispose = function() {
  // Stop rerendering.
  this.rendered = false;
  Blockly.WorkspaceSvg.superClass_.dispose.call(this);
  if (this.svgGroup_) {
    goog.dom.removeNode(this.svgGroup_);
    this.svgGroup_ = null;
  }
  this.svgBlockCanvas_ = null;
  this.svgBubbleCanvas_ = null;
  if (this.toolbox_) {
    this.toolbox_.dispose();
    this.toolbox_ = null;
  }
  if (this.flyout_) {
    this.flyout_.dispose();
    this.flyout_ = null;
  }
  if (this.trashcan) {
    this.trashcan.dispose();
    this.trashcan = null;
  }
  if (this.scrollbar) {
    this.scrollbar.dispose();
    this.scrollbar = null;
  }
  if (this.zoomControls_) {
    this.zoomControls_.dispose();
    this.zoomControls_ = null;
  }
  if (!this.options.parentWorkspace) {
    // Top-most workspace.  Dispose of the SVG too.
    goog.dom.removeNode(this.getParentSvg());
  }
  if (this.resizeHandlerWrapper_) {
    Blockly.unbindEvent_(this.resizeHandlerWrapper_);
    this.resizeHandlerWrapper_ = null;
  }
};

/**
 * Obtain a newly created block.
 * @param {?string} prototypeName Name of the language object containing
 *     type-specific functions for this block.
 * @param {=string} opt_id Optional ID.  Use this ID if provided, otherwise
 *     create a new id.
 * @return {!Blockly.BlockSvg} The created block.
 */
Blockly.WorkspaceSvg.prototype.newBlock = function(prototypeName, opt_id) {
  return new Blockly.BlockSvg(this, prototypeName, opt_id);
};

/**
 * Add a trashcan.
 * @param {number} bottom Distance from workspace bottom to bottom of trashcan.
 * @return {number} Distance from workspace bottom to the top of trashcan.
 * @private
 */
Blockly.WorkspaceSvg.prototype.addTrashcan_ = function(bottom) {
  /** @type {Blockly.Trashcan} */
  this.trashcan = new Blockly.Trashcan(this);
  var svgTrashcan = this.trashcan.createDom();
  this.svgGroup_.insertBefore(svgTrashcan, this.svgBlockCanvas_);
  return this.trashcan.init(bottom);
};

/**
 * Add zoom controls.
 * @param {number} bottom Distance from workspace bottom to bottom of controls.
 * @return {number} Distance from workspace bottom to the top of controls.
 * @private
 */
Blockly.WorkspaceSvg.prototype.addZoomControls_ = function(bottom) {
  /** @type {Blockly.ZoomControls} */
  this.zoomControls_ = new Blockly.ZoomControls(this);
  var svgZoomControls = this.zoomControls_.createDom();
  this.svgGroup_.appendChild(svgZoomControls);
  return this.zoomControls_.init(bottom);
};

/**
 * Add a flyout.
 * @private
 */
Blockly.WorkspaceSvg.prototype.addFlyout_ = function() {
  var workspaceOptions = {
    disabledPatternId: this.options.disabledPatternId,
    parentWorkspace: this,
    RTL: this.RTL,
    horizontalLayout: this.horizontalLayout,
    toolboxPosition: this.options.toolboxPosition
  };
  /** @type {Blockly.Flyout} */
  this.flyout_ = new Blockly.Flyout(workspaceOptions);
  this.flyout_.autoClose = false;
  var svgFlyout = this.flyout_.createDom();
  this.svgGroup_.insertBefore(svgFlyout, this.svgBlockCanvas_);
};

/**
 * Resize the parts of the workspace that change when the workspace
 * contents (e.g. block positions) change.  This will also scroll the
 * workspace contents if needed.
 * @package
 */
Blockly.WorkspaceSvg.prototype.resizeContents = function() {
  if (this.scrollbar) {
    // TODO(picklesrus): Once rachel-fenichel's scrollbar refactoring
    // is complete, call the method that only resizes scrollbar
    // based on contents.
    this.scrollbar.resize();
  }
  this.updateInverseScreenCTM();
};

/**
 * Resize and reposition all of the workspace chrome (toolbox,
 * trash, scrollbars etc.)
 * This should be called when something changes that
 * requires recalculating dimensions and positions of the
 * trash, zoom, toolbox, etc. (e.g. window resize).
 */
Blockly.WorkspaceSvg.prototype.resize = function() {
  if (this.toolbox_) {
    this.toolbox_.position();
  }
  if (this.flyout_) {
    this.flyout_.position();
  }
  if (this.trashcan) {
    this.trashcan.position();
  }
  if (this.zoomControls_) {
    this.zoomControls_.position();
  }
  if (this.scrollbar) {
    this.scrollbar.resize();
  }
<<<<<<< HEAD
  this.updateInverseScreenCTM();
=======

  this.recordDeleteAreas();
>>>>>>> 26bbe74b
};

/**
 * Get the SVG element that forms the drawing surface.
 * @return {!Element} SVG element.
 */
Blockly.WorkspaceSvg.prototype.getCanvas = function() {
  return this.svgBlockCanvas_;
};

/**
 * Get the SVG element that forms the bubble surface.
 * @return {!SVGGElement} SVG element.
 */
Blockly.WorkspaceSvg.prototype.getBubbleCanvas = function() {
  return this.svgBubbleCanvas_;
};

/**
 * Get the SVG element that contains this workspace.
 * @return {!Element} SVG element.
 */
Blockly.WorkspaceSvg.prototype.getParentSvg = function() {
  if (this.cachedParentSvg_) {
    return this.cachedParentSvg_;
  }
  var element = this.svgGroup_;
  while (element) {
    if (element.tagName == 'svg') {
      this.cachedParentSvg_ = element;
      return element;
    }
    element = element.parentNode;
  }
  return null;
};

/**
 * Translate this workspace to new coordinates.
 * @param {number} x Horizontal translation.
 * @param {number} y Vertical translation.
 */
Blockly.WorkspaceSvg.prototype.translate = function(x, y) {
  var translation = 'translate(' + x + ',' + y + ') ' +
      'scale(' + this.scale + ')';
  this.svgBlockCanvas_.setAttribute('transform', translation);
  this.svgBubbleCanvas_.setAttribute('transform', translation);
};

/**
 * Returns the horizontal offset of the workspace.
 * Intended for LTR/RTL compatibility in XML.
 * @return {number} Width.
 */
Blockly.WorkspaceSvg.prototype.getWidth = function() {
  var metrics = this.getMetrics();
  return metrics ? metrics.viewWidth / this.scale : 0;
};

/**
 * Toggles the visibility of the workspace.
 * Currently only intended for main workspace.
 * @param {boolean} isVisible True if workspace should be visible.
 */
Blockly.WorkspaceSvg.prototype.setVisible = function(isVisible) {
  this.getParentSvg().style.display = isVisible ? 'block' : 'none';
  if (this.toolbox_) {
    // Currently does not support toolboxes in mutators.
    this.toolbox_.HtmlDiv.style.display = isVisible ? 'block' : 'none';
  }
  if (isVisible) {
    this.render();
    if (this.toolbox_) {
      this.toolbox_.position();
    }
  } else {
    Blockly.hideChaff(true);
  }
};

/**
 * Render all blocks in workspace.
 */
Blockly.WorkspaceSvg.prototype.render = function() {
  // Generate list of all blocks.
  var blocks = this.getAllBlocks();
  // Render each block.
  for (var i = blocks.length - 1; i >= 0; i--) {
    blocks[i].render(false);
  }
};

/**
 * Turn the visual trace functionality on or off.
 * @param {boolean} armed True if the trace should be on.
 */
Blockly.WorkspaceSvg.prototype.traceOn = function(armed) {
  this.traceOn_ = armed;
  if (this.traceWrapper_) {
    Blockly.unbindEvent_(this.traceWrapper_);
    this.traceWrapper_ = null;
  }
  if (armed) {
    this.traceWrapper_ = Blockly.bindEvent_(this.svgBlockCanvas_,
        'blocklySelectChange', this, function() {this.traceOn_ = false;});
  }
};

/**
 * Highlight a block in the workspace.
 * @param {?string} id ID of block to find.
 */
Blockly.WorkspaceSvg.prototype.highlightBlock = function(id) {
  if (this.traceOn_ && Blockly.dragMode_ != Blockly.DRAG_NONE) {
    // The blocklySelectChange event normally prevents this, but sometimes
    // there is a race condition on fast-executing apps.
    this.traceOn(false);
  }
  if (!this.traceOn_) {
    return;
  }
  var block = null;
  if (id) {
    block = this.getBlockById(id);
    if (!block) {
      return;
    }
  }
  // Temporary turn off the listener for selection changes, so that we don't
  // trip the monitor for detecting user activity.
  this.traceOn(false);
  // Select the current block.
  if (block) {
    block.select();
  } else if (Blockly.selected) {
    Blockly.selected.unselect();
  }
  // Restore the monitor for user activity after the selection event has fired.
  var thisWorkspace = this;
  setTimeout(function() {thisWorkspace.traceOn(true);}, 1);
};

/**
 * Paste the provided block onto the workspace.
 * @param {!Element} xmlBlock XML block element.
 */
Blockly.WorkspaceSvg.prototype.paste = function(xmlBlock) {
  if (!this.rendered || xmlBlock.getElementsByTagName('block').length >=
      this.remainingCapacity()) {
    return;
  }
  Blockly.terminateDrag_();  // Dragging while pasting?  No.
  Blockly.Events.disable();
  var block = Blockly.Xml.domToBlock(xmlBlock, this);
  // Move the duplicate to original position.
  var blockX = parseInt(xmlBlock.getAttribute('x'), 10);
  var blockY = parseInt(xmlBlock.getAttribute('y'), 10);
  if (!isNaN(blockX) && !isNaN(blockY)) {
    if (this.RTL) {
      blockX = -blockX;
    }
    // Offset block until not clobbering another block and not in connection
    // distance with neighbouring blocks.
    do {
      var collide = false;
      var allBlocks = this.getAllBlocks();
      for (var i = 0, otherBlock; otherBlock = allBlocks[i]; i++) {
        var otherXY = otherBlock.getRelativeToSurfaceXY();
        if (Math.abs(blockX - otherXY.x) <= 1 &&
            Math.abs(blockY - otherXY.y) <= 1) {
          collide = true;
          break;
        }
      }
      if (!collide) {
        // Check for blocks in snap range to any of its connections.
        var connections = block.getConnections_(false);
        for (var i = 0, connection; connection = connections[i]; i++) {
          var neighbour = connection.closest(Blockly.SNAP_RADIUS,
              new goog.math.Coordinate(blockX, blockY));
          if (neighbour.connection) {
            collide = true;
            break;
          }
        }
      }
      if (collide) {
        if (this.RTL) {
          blockX -= Blockly.SNAP_RADIUS;
        } else {
          blockX += Blockly.SNAP_RADIUS;
        }
        blockY += Blockly.SNAP_RADIUS * 2;
      }
    } while (collide);
    block.moveBy(blockX, blockY);
  }
  Blockly.Events.enable();
  if (Blockly.Events.isEnabled() && !block.isShadow()) {
    Blockly.Events.fire(new Blockly.Events.Create(block));
  }
  block.select();
};

/**
 * Make a list of all the delete areas for this workspace.
 */
Blockly.WorkspaceSvg.prototype.recordDeleteAreas = function() {
  if (this.trashcan) {
    this.deleteAreaTrash_ = this.trashcan.getClientRect();
  } else {
    this.deleteAreaTrash_ = null;
  }
  if (this.flyout_) {
    this.deleteAreaToolbox_ = this.flyout_.getClientRect();
  } else if (this.toolbox_) {
    this.deleteAreaToolbox_ = this.toolbox_.getClientRect();
  } else {
    this.deleteAreaToolbox_ = null;
  }
};

/**
 * Is the mouse event over a delete area (toolbox or non-closing flyout)?
 * Opens or closes the trashcan and sets the cursor as a side effect.
 * @param {!Event} e Mouse move event.
 * @return {boolean} True if event is in a delete area.
 */
Blockly.WorkspaceSvg.prototype.isDeleteArea = function(e) {
  var xy = new goog.math.Coordinate(e.clientX, e.clientY);
  if (this.deleteAreaTrash_) {
    if (this.deleteAreaTrash_.contains(xy)) {
      this.trashcan.setOpen_(true);
      Blockly.Css.setCursor(Blockly.Css.Cursor.DELETE);
      return true;
    }
    this.trashcan.setOpen_(false);
  }
  if (this.deleteAreaToolbox_) {
    if (this.deleteAreaToolbox_.contains(xy)) {
      Blockly.Css.setCursor(Blockly.Css.Cursor.DELETE);
      return true;
    }
  }
  Blockly.Css.setCursor(Blockly.Css.Cursor.CLOSED);
  return false;
};

/**
 * Handle a mouse-down on SVG drawing surface.
 * @param {!Event} e Mouse down event.
 * @private
 */
Blockly.WorkspaceSvg.prototype.onMouseDown_ = function(e) {
  this.markFocused();
  if (Blockly.isTargetInput_(e)) {
    return;
  }
  Blockly.terminateDrag_();  // In case mouse-up event was lost.
  Blockly.hideChaff();
  var isTargetWorkspace = e.target && e.target.nodeName &&
      (e.target.nodeName.toLowerCase() == 'svg' ||
       e.target == this.svgBackground_);
  if (isTargetWorkspace && Blockly.selected && !this.options.readOnly) {
    // Clicking on the document clears the selection.
    Blockly.selected.unselect();
  }
  if (Blockly.isRightButton(e)) {
    // Right-click.
    this.showContextMenu_(e);
  } else if (this.scrollbar) {
    // If the workspace is editable, only allow scrolling when gripping empty
    // space.  Otherwise, allow scrolling when gripping anywhere.
    this.isScrolling = true;
    // Record the current mouse position.
    this.startDragMouseX = e.clientX;
    this.startDragMouseY = e.clientY;
    this.startDragMetrics = this.getMetrics();
    this.startScrollX = this.scrollX;
    this.startScrollY = this.scrollY;

    // If this is a touch event then bind to the mouseup so workspace drag mode
    // is turned off and double move events are not performed on a block.
    // See comment in inject.js Blockly.init_ as to why mouseup events are
    // bound to the document instead of the SVG's surface.
    if ('mouseup' in Blockly.bindEvent_.TOUCH_MAP) {
      Blockly.onTouchUpWrapper_ = Blockly.onTouchUpWrapper_ || [];
      Blockly.onTouchUpWrapper_ = Blockly.onTouchUpWrapper_.concat(
          Blockly.bindEvent_(document, 'mouseup', null, Blockly.onMouseUp_));
    }
    Blockly.onMouseMoveWrapper_ = Blockly.onMouseMoveWrapper_ || [];
    Blockly.onMouseMoveWrapper_ = Blockly.onMouseMoveWrapper_.concat(
        Blockly.bindEvent_(document, 'mousemove', null, Blockly.onMouseMove_));
  }
  // This event has been handled.  No need to bubble up to the document.
  e.stopPropagation();
  e.preventDefault();
};

/**
 * Start tracking a drag of an object on this workspace.
 * @param {!Event} e Mouse down event.
 * @param {!goog.math.Coordinate} xy Starting location of object.
 */
Blockly.WorkspaceSvg.prototype.startDrag = function(e, xy) {
  // Record the starting offset between the bubble's location and the mouse.
  var point = Blockly.mouseToSvg(e, this.getParentSvg(),
      this.getInverseScreenCTM());
  // Fix scale of mouse event.
  point.x /= this.scale;
  point.y /= this.scale;
  this.dragDeltaXY_ = goog.math.Coordinate.difference(xy, point);
};

/**
 * Track a drag of an object on this workspace.
 * @param {!Event} e Mouse move event.
 * @return {!goog.math.Coordinate} New location of object.
 */
Blockly.WorkspaceSvg.prototype.moveDrag = function(e) {
  var point = Blockly.mouseToSvg(e, this.getParentSvg(),
      this.getInverseScreenCTM());
  // Fix scale of mouse event.
  point.x /= this.scale;
  point.y /= this.scale;
  return goog.math.Coordinate.sum(this.dragDeltaXY_, point);
};

/**
 * Handle a mouse-wheel on SVG drawing surface.
 * @param {!Event} e Mouse wheel event.
 * @private
 */
Blockly.WorkspaceSvg.prototype.onMouseWheel_ = function(e) {
  // TODO: Remove terminateDrag and compensate for coordinate skew during zoom.
  Blockly.terminateDrag_();
  var delta = e.deltaY > 0 ? -1 : 1;
  var position = Blockly.mouseToSvg(e, this.getParentSvg(),
      this.getInverseScreenCTM());
  this.zoom(position.x, position.y, delta);
  e.preventDefault();
};

/**
 * Calculate the bounding box for the blocks on the workspace.
 *
 * @return {Object} Contains the position and size of the bounding box
 *   containing the blocks on the workspace.
 */
Blockly.WorkspaceSvg.prototype.getBlocksBoundingBox = function() {
  var topBlocks = this.getTopBlocks();
  // There are no blocks, return empty rectangle.
  if (!topBlocks.length) {
    return {x: 0, y: 0, width: 0, height: 0};
  }

  // Initialize boundary using the first block.
  var boundary = topBlocks[0].getBoundingRectangle();

  // Start at 1 since the 0th block was used for initialization
  for (var i = 1; i < topBlocks.length; i++) {
    var blockBoundary = topBlocks[i].getBoundingRectangle();
    if (blockBoundary.topLeft.x < boundary.topLeft.x) {
      boundary.topLeft.x = blockBoundary.topLeft.x;
    }
    if (blockBoundary.bottomRight.x > boundary.bottomRight.x) {
      boundary.bottomRight.x = blockBoundary.bottomRight.x;
    }
    if (blockBoundary.topLeft.y < boundary.topLeft.y) {
      boundary.topLeft.y = blockBoundary.topLeft.y;
    }
    if (blockBoundary.bottomRight.y > boundary.bottomRight.y) {
      boundary.bottomRight.y = blockBoundary.bottomRight.y;
    }
  }
  return {
    x: boundary.topLeft.x,
    y: boundary.topLeft.y,
    width: boundary.bottomRight.x - boundary.topLeft.x,
    height: boundary.bottomRight.y - boundary.topLeft.y
  };
};

/**
 * Clean up the workspace by ordering all the blocks in a column.
 * @private
 */
Blockly.WorkspaceSvg.prototype.cleanUp_ = function() {
  Blockly.Events.setGroup(true);
  var topBlocks = this.getTopBlocks(true);
  var cursorY = 0;
  for (var i = 0, block; block = topBlocks[i]; i++) {
    var xy = block.getRelativeToSurfaceXY();
    block.moveBy(-xy.x, cursorY - xy.y);
    block.snapToGrid();
    cursorY = block.getRelativeToSurfaceXY().y +
        block.getHeightWidth().height + Blockly.BlockSvg.MIN_BLOCK_Y;
  }
  Blockly.Events.setGroup(false);
  // Fire an event to allow scrollbars to resize.
  Blockly.resizeSvgContents(this);
};

/**
 * Show the context menu for the workspace.
 * @param {!Event} e Mouse event.
 * @private
 */
Blockly.WorkspaceSvg.prototype.showContextMenu_ = function(e) {
  if (this.options.readOnly || this.isFlyout) {
    return;
  }
  var menuOptions = [];
  var topBlocks = this.getTopBlocks(true);
  var eventGroup = Blockly.genUid();

  // Options to undo/redo previous action.
  var undoOption = {};
  undoOption.text = Blockly.Msg.UNDO;
  undoOption.enabled = this.undoStack_.length > 0;
  undoOption.callback = this.undo.bind(this, false);
  menuOptions.push(undoOption);
  var redoOption = {};
  redoOption.text = Blockly.Msg.REDO;
  redoOption.enabled = this.redoStack_.length > 0;
  redoOption.callback = this.undo.bind(this, true);
  menuOptions.push(redoOption);

  // Option to clean up blocks.
  if (this.scrollbar) {
    var cleanOption = {};
    cleanOption.text = Blockly.Msg.CLEAN_UP;
    cleanOption.enabled = topBlocks.length > 1;
    cleanOption.callback = this.cleanUp_.bind(this);
    menuOptions.push(cleanOption);
  }

  // Add a little animation to collapsing and expanding.
  var DELAY = 10;
  if (this.options.collapse) {
    var hasCollapsedBlocks = false;
    var hasExpandedBlocks = false;
    for (var i = 0; i < topBlocks.length; i++) {
      var block = topBlocks[i];
      while (block) {
        if (block.isCollapsed()) {
          hasCollapsedBlocks = true;
        } else {
          hasExpandedBlocks = true;
        }
        block = block.getNextBlock();
      }
    }

    /**
     * Option to collapse or expand top blocks.
     * @param {boolean} shouldCollapse Whether a block should collapse.
     * @private
     */
    var toggleOption = function(shouldCollapse) {
      var ms = 0;
      for (var i = 0; i < topBlocks.length; i++) {
        var block = topBlocks[i];
        while (block) {
          setTimeout(block.setCollapsed.bind(block, shouldCollapse), ms);
          block = block.getNextBlock();
          ms += DELAY;
        }
      }
    };

    // Option to collapse top blocks.
    var collapseOption = {enabled: hasExpandedBlocks};
    collapseOption.text = Blockly.Msg.COLLAPSE_ALL;
    collapseOption.callback = function() {
      toggleOption(true);
    };
    menuOptions.push(collapseOption);

    // Option to expand top blocks.
    var expandOption = {enabled: hasCollapsedBlocks};
    expandOption.text = Blockly.Msg.EXPAND_ALL;
    expandOption.callback = function() {
      toggleOption(false);
    };
    menuOptions.push(expandOption);
  }

  // Option to delete all blocks.
  // Count the number of blocks that are deletable.
  var deleteList = [];
  function addDeletableBlocks(block) {
    if (block.isDeletable()) {
      deleteList = deleteList.concat(block.getDescendants());
    } else {
      var children = block.getChildren();
      for (var i = 0; i < children.length; i++) {
        addDeletableBlocks(children[i]);
      }
    }
  }
  for (var i = 0; i < topBlocks.length; i++) {
    addDeletableBlocks(topBlocks[i]);
  }

  function deleteNext() {
    Blockly.Events.setGroup(eventGroup);
    var block = deleteList.shift();
    if (block) {
      if (block.workspace) {
        block.dispose(false, true);
        setTimeout(deleteNext, DELAY);
      } else {
        deleteNext();
      }
    }
    Blockly.Events.setGroup(false);
  }

  var deleteOption = {
    text: deleteList.length == 1 ? Blockly.Msg.DELETE_BLOCK :
        Blockly.Msg.DELETE_X_BLOCKS.replace('%1', String(deleteList.length)),
    enabled: deleteList.length > 0,
    callback: function() {
      if (deleteList.length < 2 ||
          window.confirm(Blockly.Msg.DELETE_ALL_BLOCKS.replace('%1',
          String(deleteList.length)))) {
        deleteNext();
      }
    }
  };
  menuOptions.push(deleteOption);

  Blockly.ContextMenu.show(e, menuOptions, this.RTL);
};

/**
 * Load an audio file.  Cache it, ready for instantaneous playing.
 * @param {!Array.<string>} filenames List of file types in decreasing order of
 *   preference (i.e. increasing size).  E.g. ['media/go.mp3', 'media/go.wav']
 *   Filenames include path from Blockly's root.  File extensions matter.
 * @param {string} name Name of sound.
 * @private
 */
Blockly.WorkspaceSvg.prototype.loadAudio_ = function(filenames, name) {
  if (!filenames.length) {
    return;
  }
  try {
    var audioTest = new window['Audio']();
  } catch (e) {
    // No browser support for Audio.
    // IE can throw an error even if the Audio object exists.
    return;
  }
  var sound;
  for (var i = 0; i < filenames.length; i++) {
    var filename = filenames[i];
    var ext = filename.match(/\.(\w+)$/);
    if (ext && audioTest.canPlayType('audio/' + ext[1])) {
      // Found an audio format we can play.
      sound = new window['Audio'](filename);
      break;
    }
  }
  if (sound && sound.play) {
    this.SOUNDS_[name] = sound;
  }
};

/**
 * Preload all the audio files so that they play quickly when asked for.
 * @private
 */
Blockly.WorkspaceSvg.prototype.preloadAudio_ = function() {
  for (var name in this.SOUNDS_) {
    var sound = this.SOUNDS_[name];
    sound.volume = .01;
    sound.play();
    sound.pause();
    // iOS can only process one sound at a time.  Trying to load more than one
    // corrupts the earlier ones.  Just load one and leave the others uncached.
    if (goog.userAgent.IPAD || goog.userAgent.IPHONE) {
      break;
    }
  }
};

/**
 * Play an audio file at specified value.  If volume is not specified,
 * use full volume (1).
 * @param {string} name Name of sound.
 * @param {number=} opt_volume Volume of sound (0-1).
 */
Blockly.WorkspaceSvg.prototype.playAudio = function(name, opt_volume) {
  var sound = this.SOUNDS_[name];
  if (sound) {
    // Don't play one sound on top of another.
    var now = new Date;
    if (now - this.lastSound_ < Blockly.SOUND_LIMIT) {
      return;
    }
    this.lastSound_ = now;
    var mySound;
    var ie9 = goog.userAgent.DOCUMENT_MODE &&
              goog.userAgent.DOCUMENT_MODE === 9;
    if (ie9 || goog.userAgent.IPAD || goog.userAgent.ANDROID) {
      // Creating a new audio node causes lag in IE9, Android and iPad. Android
      // and IE9 refetch the file from the server, iPad uses a singleton audio
      // node which must be deleted and recreated for each new audio tag.
      mySound = sound;
    } else {
      mySound = sound.cloneNode();
    }
    mySound.volume = (opt_volume === undefined ? 1 : opt_volume);
    mySound.play();
  } else if (this.options.parentWorkspace) {
    // Maybe a workspace on a lower level knows about this sound.
    this.options.parentWorkspace.playAudio(name, opt_volume);
  }
};

/**
 * Modify the block tree on the existing toolbox.
 * @param {Node|string} tree DOM tree of blocks, or text representation of same.
 */
Blockly.WorkspaceSvg.prototype.updateToolbox = function(tree) {
  tree = Blockly.Options.parseToolboxTree(tree);
  if (!tree) {
    if (this.options.languageTree) {
      throw 'Can\'t nullify an existing toolbox.';
    }
    return;  // No change (null to null).
  }
  if (!this.options.languageTree) {
    throw 'Existing toolbox is null.  Can\'t create new toolbox.';
  }
  if (tree.getElementsByTagName('category').length) {
    if (!this.toolbox_) {
      throw 'Existing toolbox has no categories.  Can\'t change mode.';
    }
    this.options.languageTree = tree;
    this.toolbox_.populate_(tree);
    this.toolbox_.addColour_();
  } else {
    if (!this.flyout_) {
      throw 'Existing toolbox has categories.  Can\'t change mode.';
    }
    this.options.languageTree = tree;
    this.flyout_.show(tree.childNodes);
  }
};

/**
 * Mark this workspace as the currently focused main workspace.
 */
Blockly.WorkspaceSvg.prototype.markFocused = function() {
  if (this.options.parentWorkspace) {
    this.options.parentWorkspace.markFocused();
  } else {
    Blockly.mainWorkspace = this;
  }
};

/**
 * Zooming the blocks centered in (x, y) coordinate with zooming in or out.
 * @param {number} x X coordinate of center.
 * @param {number} y Y coordinate of center.
 * @param {number} type Type of zooming (-1 zooming out and 1 zooming in).
 */
Blockly.WorkspaceSvg.prototype.zoom = function(x, y, type) {
  var speed = this.options.zoomOptions.scaleSpeed;
  var metrics = this.getMetrics();
  var center = this.getParentSvg().createSVGPoint();
  center.x = x;
  center.y = y;
  center = center.matrixTransform(this.getCanvas().getCTM().inverse());
  x = center.x;
  y = center.y;
  var canvas = this.getCanvas();
  // Scale factor.
  var scaleChange = (type == 1) ? speed : 1 / speed;
  // Clamp scale within valid range.
  var newScale = this.scale * scaleChange;
  if (newScale > this.options.zoomOptions.maxScale) {
    scaleChange = this.options.zoomOptions.maxScale / this.scale;
  } else if (newScale < this.options.zoomOptions.minScale) {
    scaleChange = this.options.zoomOptions.minScale / this.scale;
  }
  if (this.scale == newScale) {
    return;  // No change in zoom.
  }
  if (this.scrollbar) {
    var matrix = canvas.getCTM()
        .translate(x * (1 - scaleChange), y * (1 - scaleChange))
        .scale(scaleChange);
    // newScale and matrix.a should be identical (within a rounding error).
    this.scrollX = matrix.e - metrics.absoluteLeft;
    this.scrollY = matrix.f - metrics.absoluteTop;
  }
  this.setScale(newScale);
};

/**
 * Zooming the blocks centered in the center of view with zooming in or out.
 * @param {number} type Type of zooming (-1 zooming out and 1 zooming in).
 */
Blockly.WorkspaceSvg.prototype.zoomCenter = function(type) {
  var metrics = this.getMetrics();
  var x = metrics.viewWidth / 2;
  var y = metrics.viewHeight / 2;
  this.zoom(x, y, type);
};

/**
 * Zoom the blocks to fit in the workspace if possible.
 */
Blockly.WorkspaceSvg.prototype.zoomToFit = function() {
  var metrics = this.getMetrics();
  var blocksBox = this.getBlocksBoundingBox();
  var blocksWidth = blocksBox.width;
  var blocksHeight = blocksBox.height;
  if (!blocksWidth) {
    return;  // Prevents zooming to infinity.
  }
  var workspaceWidth = metrics.viewWidth;
  var workspaceHeight = metrics.viewHeight;
  if (this.flyout_) {
    workspaceWidth -= this.flyout_.width_;
  }
  if (!this.scrollbar) {
    // Orgin point of 0,0 is fixed, blocks will not scroll to center.
    blocksWidth += metrics.contentLeft;
    blocksHeight += metrics.contentTop;
  }
  var ratioX = workspaceWidth / blocksWidth;
  var ratioY = workspaceHeight / blocksHeight;
  this.setScale(Math.min(ratioX, ratioY));
  this.scrollCenter();
};

/**
 * Center the workspace.
 */
Blockly.WorkspaceSvg.prototype.scrollCenter = function() {
  if (!this.scrollbar) {
    // Can't center a non-scrolling workspace.
    return;
  }
  var metrics = this.getMetrics();
  var x = (metrics.contentWidth - metrics.viewWidth) / 2;
  if (this.flyout_) {
    x -= this.flyout_.width_ / 2;
  }
  var y = (metrics.contentHeight - metrics.viewHeight) / 2;
  this.scrollbar.set(x, y);
};

/**
 * Set the workspace's zoom factor.
 * @param {number} newScale Zoom factor.
 */
Blockly.WorkspaceSvg.prototype.setScale = function(newScale) {
  if (this.options.zoomOptions.maxScale &&
      newScale > this.options.zoomOptions.maxScale) {
    newScale = this.options.zoomOptions.maxScale;
  } else if (this.options.zoomOptions.minScale &&
      newScale < this.options.zoomOptions.minScale) {
    newScale = this.options.zoomOptions.minScale;
  }
  this.scale = newScale;
  this.updateGridPattern_();
  if (this.scrollbar) {
    this.scrollbar.resize();
  } else {
    this.translate(this.scrollX, this.scrollY);
  }
  Blockly.hideChaff(false);
  if (this.flyout_) {
    // No toolbox, resize flyout.
    this.flyout_.reflow();
  }
};

/**
 * Updates the grid pattern.
 * @private
 */
Blockly.WorkspaceSvg.prototype.updateGridPattern_ = function() {
  if (!this.options.gridPattern) {
    return;  // No grid.
  }
  // MSIE freaks if it sees a 0x0 pattern, so set empty patterns to 100x100.
  var safeSpacing = (this.options.gridOptions['spacing'] * this.scale) || 100;
  this.options.gridPattern.setAttribute('width', safeSpacing);
  this.options.gridPattern.setAttribute('height', safeSpacing);
  var half = Math.floor(this.options.gridOptions['spacing'] / 2) + 0.5;
  var start = half - this.options.gridOptions['length'] / 2;
  var end = half + this.options.gridOptions['length'] / 2;
  var line1 = this.options.gridPattern.firstChild;
  var line2 = line1 && line1.nextSibling;
  half *= this.scale;
  start *= this.scale;
  end *= this.scale;
  if (line1) {
    line1.setAttribute('stroke-width', this.scale);
    line1.setAttribute('x1', start);
    line1.setAttribute('y1', half);
    line1.setAttribute('x2', end);
    line1.setAttribute('y2', half);
  }
  if (line2) {
    line2.setAttribute('stroke-width', this.scale);
    line2.setAttribute('x1', half);
    line2.setAttribute('y1', start);
    line2.setAttribute('x2', half);
    line2.setAttribute('y2', end);
  }
};

// Export symbols that would otherwise be renamed by Closure compiler.
Blockly.WorkspaceSvg.prototype['setVisible'] =
    Blockly.WorkspaceSvg.prototype.setVisible;<|MERGE_RESOLUTION|>--- conflicted
+++ resolved
@@ -379,12 +379,9 @@
   if (this.scrollbar) {
     this.scrollbar.resize();
   }
-<<<<<<< HEAD
+
   this.updateInverseScreenCTM();
-=======
-
   this.recordDeleteAreas();
->>>>>>> 26bbe74b
 };
 
 /**
