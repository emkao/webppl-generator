--- conflicted
+++ resolved
@@ -372,17 +372,11 @@
  * @param {!Abstract} e Custom data for event.
  * @private
  */
-<<<<<<< HEAD
 Mutator.prototype.workspaceChanged_ = function(e) {
-  if (e.isUiEvent || (e.type == Events.CHANGE && e.element == 'disabled')) {
-    return;
-=======
-Blockly.Mutator.prototype.workspaceChanged_ = function(e) {
   if (!(e.isUiEvent ||
-      (e.type == Blockly.Events.CHANGE && e.element == 'disabled') ||
-      e.type == Blockly.Events.CREATE)) {
+      (e.type == Events.CHANGE && e.element == 'disabled') ||
+      e.type == Events.CREATE)) {
     this.updateWorkspace_();
->>>>>>> c3cfd4d8
   }
 };
 
@@ -391,7 +385,7 @@
  * Bump down any block that's too high.
  * @private
  */
-Blockly.Mutator.prototype.updateWorkspace_ = function() {
+Mutator.prototype.updateWorkspace_ = function() {
   if (!this.workspace_.isDragging()) {
     const blocks = this.workspace_.getTopBlocks(false);
     const MARGIN = 20;
